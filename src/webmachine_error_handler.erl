%% @author Justin Sheehy <justin@basho.com>
%% @author Andy Gross <andy@basho.com>
%% @author Jeremy Latt <jeremy@basho.com>
%% @copyright 2007-2008 Basho Technologies
%%
%%    Licensed under the Apache License, Version 2.0 (the "License");
%%    you may not use this file except in compliance with the License.
%%    You may obtain a copy of the License at
%%
%%        http://www.apache.org/licenses/LICENSE-2.0
%%
%%    Unless required by applicable law or agreed to in writing, software
%%    distributed under the License is distributed on an "AS IS" BASIS,
%%    WITHOUT WARRANTIES OR CONDITIONS OF ANY KIND, either express or implied.
%%    See the License for the specific language governing permissions and
%%    limitations under the License.


%% @doc Some fairly minimal error message formatters.

-module(webmachine_error_handler).
-author('Justin Sheehy <justin@basho.com>').
-author('Andy Gross <andy@basho.com>').
-author('Jeremy Latt <jeremy@basho.com>').

-export([render_error/3]).

render_error(Code, Req, Reason) ->
    case Req:has_response_body() of
        {true,_} ->
            maybe_log(Req, Reason),
            Req:response_body();
        {false,_} -> render_error_body(Code, Req:trim_state(), Reason)
    end.

render_error_body(404, Req, _Reason) ->
    {ok, ReqState} = Req:add_response_header("Content-Type", "text/html"),
    {<<"<HTML><HEAD><TITLE>404 Not Found</TITLE></HEAD><BODY><H1>Not Found</H1>The requested document was not found on this server.<P><HR><ADDRESS>mochiweb+webmachine web server</ADDRESS></BODY></HTML>">>, ReqState};

render_error_body(500, Req, Reason) ->
    {ok, ReqState} = Req:add_response_header("Content-Type", "text/html"),
    maybe_log(Req, Reason),
    STString = io_lib:format("~p", [Reason]),
    ErrorStart = "<html><head><title>500 Internal Server Error</title></head><body><h1>Internal Server Error</h1>The server encountered an error while processing this request:<br><pre>",
    ErrorEnd = "</pre><P><HR><ADDRESS>mochiweb+webmachine web server</ADDRESS></body></html>",
    ErrorIOList = [ErrorStart,STString,ErrorEnd],
    {erlang:iolist_to_binary(ErrorIOList), ReqState};

render_error_body(501, Req, _Reason) ->
    {ok, ReqState} = Req:add_response_header("Content-Type", "text/html"),
    {Method,_} = Req:method(),
    error_logger:error_msg("Webmachine does not support method ~p~n",
                           [Method]),
    ErrorStr = io_lib:format("<html><head><title>501 Not Implemented</title>"
                             "</head><body><h1>Not Implemented</h1>"
                             "The server does not support the ~p method.<br>"
                             "<P><HR><ADDRESS>mochiweb+webmachine web server"
                             "</ADDRESS></body></html>",
                             [Method]),
    {erlang:iolist_to_binary(ErrorStr), ReqState};

render_error_body(503, Req, _Reason) ->
    {ok, ReqState} = Req:add_response_header("Content-Type", "text/html"),
    error_logger:error_msg("Webmachine cannot fulfill"
                           " the request at this time"),
    ErrorStr = "<html><head><title>503 Service Unavailable</title>"
               "</head><body><h1>Service Unavailable</h1>"
               "The server is currently unable to handle "
               "the request due to a temporary overloading "
               "or maintenance of the server.<br>"
               "<P><HR><ADDRESS>mochiweb+webmachine web server"
               "</ADDRESS></body></html>",
<<<<<<< HEAD
    {list_to_binary(ErrorStr), ReqState};

render_error_body(Code, Req, Reason) ->
    {ok, ReqState} = Req:add_response_header("Content-Type", "text/html"),
    ReasonPhrase = httpd_util:reason_phrase(Code),
    Body = ["<html><head><title>",
            integer_to_list(Code),
            " ",
            ReasonPhrase,
            "</title></head><body><h1>",
            ReasonPhrase,
            "</h1>",
            Reason,
            "<p><hr><address>mochiweb+webmachine web server</address></body></html>"],
    {iolist_to_binary(Body), ReqState}.
=======
    {list_to_binary(ErrorStr), ReqState}.

maybe_log(_Req, {error, {exit, normal, _Stack}}) ->
    %% webmachine_request did an exit(normal), so suppress this
    %% message. This usually happens when a chunked upload is
    %% interrupted by network failure.
    ok;
maybe_log(Req, Reason) ->
    {Path,_} = Req:path(),
    error_logger:error_msg("webmachine error: path=~p~n~p~n", [Path, Reason]).
>>>>>>> cfb431d4
<|MERGE_RESOLUTION|>--- conflicted
+++ resolved
@@ -70,7 +70,6 @@
                "or maintenance of the server.<br>"
                "<P><HR><ADDRESS>mochiweb+webmachine web server"
                "</ADDRESS></body></html>",
-<<<<<<< HEAD
     {list_to_binary(ErrorStr), ReqState};
 
 render_error_body(Code, Req, Reason) ->
@@ -86,8 +85,6 @@
             Reason,
             "<p><hr><address>mochiweb+webmachine web server</address></body></html>"],
     {iolist_to_binary(Body), ReqState}.
-=======
-    {list_to_binary(ErrorStr), ReqState}.
 
 maybe_log(_Req, {error, {exit, normal, _Stack}}) ->
     %% webmachine_request did an exit(normal), so suppress this
@@ -96,5 +93,4 @@
     ok;
 maybe_log(Req, Reason) ->
     {Path,_} = Req:path(),
-    error_logger:error_msg("webmachine error: path=~p~n~p~n", [Path, Reason]).
->>>>>>> cfb431d4
+    error_logger:error_msg("webmachine error: path=~p~n~p~n", [Path, Reason]).